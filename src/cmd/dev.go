// SPDX-License-Identifier: Apache-2.0
// SPDX-FileCopyrightText: 2021-Present The Zarf Authors

// Package cmd contains the CLI commands for Zarf.
package cmd

import (
	"fmt"
	"io"
	"os"
	"path/filepath"
	"strings"

	"github.com/AlecAivazis/survey/v2"
	"github.com/defenseunicorns/pkg/helpers/v2"
	"github.com/defenseunicorns/zarf/src/cmd/common"
	"github.com/defenseunicorns/zarf/src/config"
	"github.com/defenseunicorns/zarf/src/config/lang"
	"github.com/defenseunicorns/zarf/src/pkg/message"
	"github.com/defenseunicorns/zarf/src/pkg/packager"
	"github.com/defenseunicorns/zarf/src/pkg/transform"
	"github.com/defenseunicorns/zarf/src/pkg/utils"
	"github.com/defenseunicorns/zarf/src/types"
	"github.com/mholt/archiver/v3"
	"github.com/spf13/cobra"
	"github.com/spf13/viper"
)

var extractPath string

var devCmd = &cobra.Command{
	Use:     "dev",
	Aliases: []string{"prepare", "prep"},
	Short:   lang.CmdDevShort,
}

var devDeployCmd = &cobra.Command{
	Use:   "deploy",
	Args:  cobra.MaximumNArgs(1),
	Short: lang.CmdDevDeployShort,
	Long:  lang.CmdDevDeployLong,
	Run: func(cmd *cobra.Command, args []string) {
		pkgConfig.CreateOpts.BaseDir = common.SetBaseDirectory(args)

		v := common.GetViper()
		pkgConfig.CreateOpts.SetVariables = helpers.TransformAndMergeMap(
			v.GetStringMapString(common.VPkgCreateSet), pkgConfig.CreateOpts.SetVariables, strings.ToUpper)

		pkgConfig.PkgOpts.SetVariables = helpers.TransformAndMergeMap(
			v.GetStringMapString(common.VPkgDeploySet), pkgConfig.PkgOpts.SetVariables, strings.ToUpper)

		pkgClient := packager.NewOrDie(&pkgConfig)
		defer pkgClient.ClearTempPaths()

		if err := pkgClient.DevDeploy(cmd.Context()); err != nil {
			message.Fatalf(err, lang.CmdDevDeployErr, err.Error())
		}
	},
}

var devGenerateCmd = &cobra.Command{
	Use:     "generate NAME",
	Aliases: []string{"g"},
	Args:    cobra.ExactArgs(1),
	Short:   lang.CmdDevGenerateShort,
	Example: lang.CmdDevGenerateExample,
	Run: func(_ *cobra.Command, args []string) {
		pkgConfig.GenerateOpts.Name = args[0]

		pkgConfig.CreateOpts.BaseDir = "."
		pkgConfig.FindImagesOpts.RepoHelmChartPath = pkgConfig.GenerateOpts.GitPath

		pkgClient := packager.NewOrDie(&pkgConfig)
		defer pkgClient.ClearTempPaths()

		if err := pkgClient.Generate(); err != nil {
			message.Fatalf(err, err.Error())
		}
	},
}

var devTransformGitLinksCmd = &cobra.Command{
	Use:     "patch-git HOST FILE",
	Aliases: []string{"p"},
	Short:   lang.CmdDevPatchGitShort,
	Args:    cobra.ExactArgs(2),
	Run: func(_ *cobra.Command, args []string) {
		host, fileName := args[0], args[1]

		// Read the contents of the given file
		content, err := os.ReadFile(fileName)
		if err != nil {
			message.Fatalf(err, lang.CmdDevPatchGitFileReadErr, fileName)
		}

		pkgConfig.InitOpts.GitServer.Address = host

		// Perform git url transformation via regex
		text := string(content)
		processedText := transform.MutateGitURLsInText(message.Warnf, pkgConfig.InitOpts.GitServer.Address, text, pkgConfig.InitOpts.GitServer.PushUsername)

		// Print the differences
		message.PrintDiff(text, processedText)

		// Ask the user before this destructive action
		confirm := false
		prompt := &survey.Confirm{
			Message: fmt.Sprintf(lang.CmdDevPatchGitOverwritePrompt, fileName),
		}
		if err := survey.AskOne(prompt, &confirm); err != nil {
			message.Fatalf(nil, lang.CmdDevPatchGitOverwriteErr, err.Error())
		}

		if confirm {
			// Overwrite the file
			err = os.WriteFile(fileName, []byte(processedText), helpers.ReadAllWriteUser)
			if err != nil {
				message.Fatal(err, lang.CmdDevPatchGitFileWriteErr)
			}
		}

	},
}

var devSha256SumCmd = &cobra.Command{
	Use:     "sha256sum { FILE | URL }",
	Aliases: []string{"s"},
	Short:   lang.CmdDevSha256sumShort,
	Args:    cobra.ExactArgs(1),
	Run: func(_ *cobra.Command, args []string) {
		fileName := args[0]

		var tmp string
		var data io.ReadCloser
		var err error

		if helpers.IsURL(fileName) {
			message.Warn(lang.CmdDevSha256sumRemoteWarning)

			fileBase, err := helpers.ExtractBasePathFromURL(fileName)
			if err != nil {
				message.Fatalf(err, lang.CmdDevSha256sumHashErr, err.Error())
			}

			if fileBase == "" {
				fileBase = "sha-file"
			}

			tmp, err = utils.MakeTempDir(config.CommonOptions.TempDirectory)
			if err != nil {
				message.Fatalf(err, lang.CmdDevSha256sumHashErr, err.Error())
			}

			downloadPath := filepath.Join(tmp, fileBase)
			err = utils.DownloadToFile(fileName, downloadPath, "")
			if err != nil {
				message.Fatalf(err, lang.CmdDevSha256sumHashErr, err.Error())
			}

			fileName = downloadPath

			defer os.RemoveAll(tmp)
		}

		if extractPath != "" {
			if tmp == "" {
				tmp, err = utils.MakeTempDir(config.CommonOptions.TempDirectory)
				if err != nil {
					message.Fatalf(err, lang.CmdDevSha256sumHashErr, err.Error())
				}
				defer os.RemoveAll(tmp)
			}

			extractedFile := filepath.Join(tmp, extractPath)

			err = archiver.Extract(fileName, extractPath, tmp)
			if err != nil {
				message.Fatalf(err, lang.CmdDevSha256sumHashErr, err.Error())
			}

			fileName = extractedFile
		}

		data, err = os.Open(fileName)
		if err != nil {
			message.Fatalf(err, lang.CmdDevSha256sumHashErr, err.Error())
		}
		defer data.Close()

		var hash string
		hash, err = helpers.GetSHA256Hash(data)
		if err != nil {
			message.Fatalf(err, lang.CmdDevSha256sumHashErr, err.Error())
		} else {
			fmt.Println(hash)
		}
	},
}

var devFindImagesCmd = &cobra.Command{
	Use:     "find-images [ PACKAGE ]",
	Aliases: []string{"f"},
	Args:    cobra.MaximumNArgs(1),
	Short:   lang.CmdDevFindImagesShort,
	Long:    lang.CmdDevFindImagesLong,
	Run: func(cmd *cobra.Command, args []string) {
		pkgConfig.CreateOpts.BaseDir = common.SetBaseDirectory(args)

		v := common.GetViper()

		pkgConfig.CreateOpts.SetVariables = helpers.TransformAndMergeMap(
			v.GetStringMapString(common.VPkgCreateSet), pkgConfig.CreateOpts.SetVariables, strings.ToUpper)
		pkgConfig.PkgOpts.SetVariables = helpers.TransformAndMergeMap(
			v.GetStringMapString(common.VPkgDeploySet), pkgConfig.PkgOpts.SetVariables, strings.ToUpper)
		pkgClient := packager.NewOrDie(&pkgConfig)
		defer pkgClient.ClearTempPaths()

		if _, err := pkgClient.FindImages(cmd.Context()); err != nil {
			message.Fatalf(err, lang.CmdDevFindImagesErr, err.Error())
		}
	},
}

var devGenConfigFileCmd = &cobra.Command{
	Use:     "generate-config [ FILENAME ]",
	Aliases: []string{"gc"},
	Args:    cobra.MaximumNArgs(1),
	Short:   lang.CmdDevGenerateConfigShort,
	Long:    lang.CmdDevGenerateConfigLong,
	Run: func(_ *cobra.Command, args []string) {
		fileName := "zarf-config.toml"

		// If a filename was provided, use that
		if len(args) > 0 {
			fileName = args[0]
		}

		v := common.GetViper()
		if err := v.SafeWriteConfigAs(fileName); err != nil {
			message.Fatalf(err, lang.CmdDevGenerateConfigErr, fileName)
		}
	},
}

var devLintCmd = &cobra.Command{
	Use:     "lint [ DIRECTORY ]",
	Args:    cobra.MaximumNArgs(1),
	Aliases: []string{"l"},
	Short:   lang.CmdDevLintShort,
	Long:    lang.CmdDevLintLong,
	RunE: func(cmd *cobra.Command, args []string) error {
		pkgConfig.CreateOpts.BaseDir = common.SetBaseDirectory(args)
		v := common.GetViper()
		pkgConfig.CreateOpts.SetVariables = helpers.TransformAndMergeMap(
			v.GetStringMapString(common.VPkgCreateSet), pkgConfig.CreateOpts.SetVariables, strings.ToUpper)

<<<<<<< HEAD
		pkgClient := packager.NewOrDie(&pkgConfig)
=======
		pkgClient, err := packager.New(&pkgConfig)
		if err != nil {
			return err
		}
>>>>>>> 57c6e867
		defer pkgClient.ClearTempPaths()

		return pkgClient.Lint(cmd.Context())
	},
}

func init() {
	v := common.GetViper()
	rootCmd.AddCommand(devCmd)

	devCmd.AddCommand(devDeployCmd)
	devCmd.AddCommand(devGenerateCmd)
	devCmd.AddCommand(devTransformGitLinksCmd)
	devCmd.AddCommand(devSha256SumCmd)
	devCmd.AddCommand(devFindImagesCmd)
	devCmd.AddCommand(devGenConfigFileCmd)
	devCmd.AddCommand(devLintCmd)

	bindDevDeployFlags(v)
	bindDevGenerateFlags(v)

	devSha256SumCmd.Flags().StringVarP(&extractPath, "extract-path", "e", "", lang.CmdDevFlagExtractPath)

	devFindImagesCmd.Flags().StringVarP(&pkgConfig.FindImagesOpts.RepoHelmChartPath, "repo-chart-path", "p", "", lang.CmdDevFlagRepoChartPath)
	// use the package create config for this and reset it here to avoid overwriting the config.CreateOptions.SetVariables
	devFindImagesCmd.Flags().StringToStringVar(&pkgConfig.CreateOpts.SetVariables, "set", v.GetStringMapString(common.VPkgCreateSet), lang.CmdDevFlagSet)

	err := devFindImagesCmd.Flags().MarkDeprecated("set", "this field is replaced by create-set")
	if err != nil {
		message.Fatal(err, err.Error())
	}
	err = devFindImagesCmd.Flags().MarkHidden("set")
	if err != nil {
		message.Fatal(err, err.Error())
	}
	devFindImagesCmd.Flags().StringVarP(&pkgConfig.CreateOpts.Flavor, "flavor", "f", v.GetString(common.VPkgCreateFlavor), lang.CmdPackageCreateFlagFlavor)
	devFindImagesCmd.Flags().StringToStringVar(&pkgConfig.CreateOpts.SetVariables, "create-set", v.GetStringMapString(common.VPkgCreateSet), lang.CmdDevFlagSet)
	devFindImagesCmd.Flags().StringToStringVar(&pkgConfig.PkgOpts.SetVariables, "deploy-set", v.GetStringMapString(common.VPkgDeploySet), lang.CmdPackageDeployFlagSet)
	// allow for the override of the default helm KubeVersion
	devFindImagesCmd.Flags().StringVar(&pkgConfig.FindImagesOpts.KubeVersionOverride, "kube-version", "", lang.CmdDevFlagKubeVersion)
	// check which manifests are using this particular image
	devFindImagesCmd.Flags().StringVar(&pkgConfig.FindImagesOpts.Why, "why", "", lang.CmdDevFlagFindImagesWhy)
	// skip searching cosign artifacts in find images
	devFindImagesCmd.Flags().BoolVar(&pkgConfig.FindImagesOpts.SkipCosign, "skip-cosign", false, lang.CmdDevFlagFindImagesSkipCosign)

	defaultRegistry := fmt.Sprintf("%s:%d", helpers.IPV4Localhost, types.ZarfInClusterContainerRegistryNodePort)
	devFindImagesCmd.Flags().StringVar(&pkgConfig.FindImagesOpts.RegistryURL, "registry-url", defaultRegistry, lang.CmdDevFlagFindImagesRegistry)

	devLintCmd.Flags().StringToStringVar(&pkgConfig.CreateOpts.SetVariables, "set", v.GetStringMapString(common.VPkgCreateSet), lang.CmdPackageCreateFlagSet)
	devLintCmd.Flags().StringVarP(&pkgConfig.CreateOpts.Flavor, "flavor", "f", v.GetString(common.VPkgCreateFlavor), lang.CmdPackageCreateFlagFlavor)
	devTransformGitLinksCmd.Flags().StringVar(&pkgConfig.InitOpts.GitServer.PushUsername, "git-account", types.ZarfGitPushUser, lang.CmdDevFlagGitAccount)
}

func bindDevDeployFlags(v *viper.Viper) {
	devDeployFlags := devDeployCmd.Flags()

	devDeployFlags.StringToStringVar(&pkgConfig.CreateOpts.SetVariables, "create-set", v.GetStringMapString(common.VPkgCreateSet), lang.CmdPackageCreateFlagSet)
	devDeployFlags.StringToStringVar(&pkgConfig.CreateOpts.RegistryOverrides, "registry-override", v.GetStringMapString(common.VPkgCreateRegistryOverride), lang.CmdPackageCreateFlagRegistryOverride)
	devDeployFlags.StringVarP(&pkgConfig.CreateOpts.Flavor, "flavor", "f", v.GetString(common.VPkgCreateFlavor), lang.CmdPackageCreateFlagFlavor)

	devDeployFlags.StringToStringVar(&pkgConfig.PkgOpts.SetVariables, "deploy-set", v.GetStringMapString(common.VPkgDeploySet), lang.CmdPackageDeployFlagSet)

	// Always require adopt-existing-resources flag (no viper)
	devDeployFlags.BoolVar(&pkgConfig.DeployOpts.AdoptExistingResources, "adopt-existing-resources", false, lang.CmdPackageDeployFlagAdoptExistingResources)
	devDeployFlags.BoolVar(&pkgConfig.DeployOpts.SkipWebhooks, "skip-webhooks", v.GetBool(common.VPkgDeploySkipWebhooks), lang.CmdPackageDeployFlagSkipWebhooks)
	devDeployFlags.DurationVar(&pkgConfig.DeployOpts.Timeout, "timeout", v.GetDuration(common.VPkgDeployTimeout), lang.CmdPackageDeployFlagTimeout)

	devDeployFlags.IntVar(&pkgConfig.PkgOpts.Retries, "retries", v.GetInt(common.VPkgRetries), lang.CmdPackageFlagRetries)
	devDeployFlags.StringVar(&pkgConfig.PkgOpts.OptionalComponents, "components", v.GetString(common.VPkgDeployComponents), lang.CmdPackageDeployFlagComponents)

	devDeployFlags.BoolVar(&pkgConfig.CreateOpts.NoYOLO, "no-yolo", v.GetBool(common.VDevDeployNoYolo), lang.CmdDevDeployFlagNoYolo)
}

func bindDevGenerateFlags(_ *viper.Viper) {
	generateFlags := devGenerateCmd.Flags()

	generateFlags.StringVar(&pkgConfig.GenerateOpts.URL, "url", "", "URL to the source git repository")
	generateFlags.StringVar(&pkgConfig.GenerateOpts.Version, "version", "", "The Version of the chart to use")
	generateFlags.StringVar(&pkgConfig.GenerateOpts.GitPath, "gitPath", "", "Relative path to the chart in the git repository")
	generateFlags.StringVar(&pkgConfig.GenerateOpts.Output, "output-directory", "", "Output directory for the generated zarf.yaml")
	generateFlags.StringVar(&pkgConfig.FindImagesOpts.KubeVersionOverride, "kube-version", "", lang.CmdDevFlagKubeVersion)

	err := devGenerateCmd.MarkFlagRequired("url")
	if err != nil {
		message.Fatal(err, err.Error())
	}
	err = devGenerateCmd.MarkFlagRequired("version")
	if err != nil {
		message.Fatal(err, err.Error())
	}
	err = devGenerateCmd.MarkFlagRequired("output-directory")
	if err != nil {
		message.Fatal(err, err.Error())
	}
}<|MERGE_RESOLUTION|>--- conflicted
+++ resolved
@@ -254,14 +254,10 @@
 		pkgConfig.CreateOpts.SetVariables = helpers.TransformAndMergeMap(
 			v.GetStringMapString(common.VPkgCreateSet), pkgConfig.CreateOpts.SetVariables, strings.ToUpper)
 
-<<<<<<< HEAD
-		pkgClient := packager.NewOrDie(&pkgConfig)
-=======
 		pkgClient, err := packager.New(&pkgConfig)
 		if err != nil {
 			return err
 		}
->>>>>>> 57c6e867
 		defer pkgClient.ClearTempPaths()
 
 		return pkgClient.Lint(cmd.Context())
