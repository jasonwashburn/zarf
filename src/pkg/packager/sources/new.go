--- conflicted
+++ resolved
@@ -30,11 +30,7 @@
 //	`sources.ValidatePackageSignature` and `sources.ValidatePackageIntegrity` can be leveraged for this purpose.
 type PackageSource interface {
 	// LoadPackage loads a package from a source.
-<<<<<<< HEAD
-	LoadPackage(dst *layout.PackagePaths, filter filters.ComponentFilterStrategy, unarchiveAll bool) error
-=======
 	LoadPackage(dst *layout.PackagePaths, filter filters.ComponentFilterStrategy, unarchiveAll bool) (pkg types.ZarfPackage, warnings []string, err error)
->>>>>>> 01aa1528
 
 	// LoadPackageMetadata loads a package's metadata from a source.
 	LoadPackageMetadata(dst *layout.PackagePaths, wantSBOM bool, skipValidation bool) (pkg types.ZarfPackage, warnings []string, err error)
@@ -77,11 +73,7 @@
 		if err != nil {
 			return nil, err
 		}
-<<<<<<< HEAD
-		source = &OCISource{ZarfPackageOptions: pkgOpts, OrasRemote: remote}
-=======
 		source = &OCISource{ZarfPackageOptions: pkgOpts, Remote: remote}
->>>>>>> 01aa1528
 	case "tarball":
 		source = &TarballSource{pkgOpts}
 	case "http", "https", "sget":
