--- conflicted
+++ resolved
@@ -19,10 +19,6 @@
 	"github.com/defenseunicorns/zarf/src/pkg/packager/creator"
 	"github.com/defenseunicorns/zarf/src/pkg/packager/filters"
 	"github.com/defenseunicorns/zarf/src/pkg/packager/lint"
-<<<<<<< HEAD
-=======
-	"github.com/defenseunicorns/zarf/src/pkg/utils"
->>>>>>> 57c6e867
 	"github.com/defenseunicorns/zarf/src/types"
 	"github.com/fatih/color"
 )
@@ -115,7 +111,6 @@
 }
 
 // Lint ensures a package is valid & follows suggested conventions
-<<<<<<< HEAD
 func (p *Packager) Lint(ctx context.Context) (err error) {
 	config.CommonOptions.Confirm = true
 	cwd, err := os.Getwd()
@@ -123,14 +118,10 @@
 		return err
 	}
 
-=======
-func (p *Packager) Lint(ctx context.Context) error {
->>>>>>> 57c6e867
 	if err := os.Chdir(p.cfg.CreateOpts.BaseDir); err != nil {
 		return fmt.Errorf("unable to access directory %q: %w", p.cfg.CreateOpts.BaseDir, err)
 	}
 
-<<<<<<< HEAD
 	pc := creator.NewPackageCreator(p.cfg.CreateOpts, cwd)
 
 	if err := helpers.CreatePathAndCopy(layout.ZarfYAML, p.layout.ZarfYAML); err != nil {
@@ -142,35 +133,18 @@
 		return err
 	}
 
-	lintFindings, err := lint.Validate(ctx, p.cfg.CreateOpts)
+	lintFindings, err := lint.Validate(ctx, p.cfg.Pkg, p.cfg.CreateOpts)
 	if err != nil {
 		return fmt.Errorf("linting failed: %w", err)
 	}
 	p.warnings = append(p.warnings, lintFindings...)
 
 	if len(p.warnings) == 0 {
-=======
-	if err := utils.ReadYaml(layout.ZarfYAML, &p.cfg.Pkg); err != nil {
-		return err
-	}
-
-	findings, err := lint.Validate(ctx, p.cfg.Pkg, p.cfg.CreateOpts)
-	if err != nil {
-		return fmt.Errorf("linting failed: %w", err)
-	}
-
-	if len(findings) == 0 {
->>>>>>> 57c6e867
 		message.Successf("0 findings for %q", p.cfg.Pkg.Metadata.Name)
 		return nil
 	}
 
-<<<<<<< HEAD
-	lint.PrintFindings(p.warnings, types.SevWarn, p.cfg.CreateOpts.BaseDir, p.cfg.Pkg.Metadata.Name)
-
-	if lint.HasErrors(p.warnings) {
-=======
-	mapOfFindingsByPath := lint.GroupFindingsByPath(findings, types.SevWarn, p.cfg.Pkg.Metadata.Name)
+	mapOfFindingsByPath := lint.GroupFindingsByPath(p.warnings, types.SevWarn, p.cfg.Pkg.Metadata.Name)
 
 	header := []string{"Type", "Path", "Message"}
 
@@ -193,14 +167,11 @@
 		message.Table(header, lintData)
 	}
 
-	if lint.HasSeverity(findings, types.SevErr) {
->>>>>>> 57c6e867
+	if lint.HasSeverity(p.warnings, types.SevErr) {
 		return errors.New("errors during lint")
 	}
 
 	return nil
-<<<<<<< HEAD
-=======
 }
 
 func itemizedDescription(description string, item string) string {
@@ -217,5 +188,4 @@
 		return message.ColorWrap("Warning", color.FgYellow)
 	}
 	return "unknown"
->>>>>>> 57c6e867
 }