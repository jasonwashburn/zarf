--- conflicted
+++ resolved
@@ -13,14 +13,10 @@
 	"github.com/defenseunicorns/zarf/src/internal/packager/validate"
 	"github.com/defenseunicorns/zarf/src/pkg/layout"
 	"github.com/defenseunicorns/zarf/src/pkg/message"
-<<<<<<< HEAD
-	"github.com/defenseunicorns/zarf/src/pkg/packager/filters"
-=======
 	"github.com/defenseunicorns/zarf/src/pkg/packager/creator"
 	"github.com/defenseunicorns/zarf/src/pkg/packager/filters"
 	"github.com/defenseunicorns/zarf/src/pkg/packager/variables"
 	"github.com/defenseunicorns/zarf/src/pkg/utils/helpers"
->>>>>>> 01aa1528
 	"github.com/defenseunicorns/zarf/src/types"
 )
 
@@ -44,32 +40,23 @@
 		return err
 	}
 
-<<<<<<< HEAD
+	p.cfg.Pkg, p.warnings, err = pc.LoadPackageDefinition(p.layout)
+	if err != nil {
+		return err
+	}
+
 	// Set the package version to the CLI version
 	p.cfg.Pkg.Build.Version = config.CLIVersion
-
-	// Filter out components that are not compatible with this system
-	if err := p.filterComponentsByArchAndOS(); err != nil {
-		return err
-	}
 
 	// Also filter out components that are not required, nor requested via --components
 	// This is different from the above filter, as it is not based on the system, but rather
 	// the user's selection and the component's `required`/`optional` field
 	// This is also different from regular package creation, where we still assemble and package up
 	// all components and their dependencies, regardless of whether they are required or not
-	filter := filters.ForDeploy(p.cfg.PkgOpts.OptionalComponents, false)
-=======
-	p.cfg.Pkg, p.warnings, err = pc.LoadPackageDefinition(p.layout)
-	if err != nil {
-		return err
-	}
-
 	filter := filters.Combine(
 		filters.ByLocalOS(runtime.GOOS),
 		filters.ForDeploy(p.cfg.PkgOpts.OptionalComponents, false),
 	)
->>>>>>> 01aa1528
 	p.cfg.Pkg.Components, err = filter.Apply(p.cfg.Pkg)
 	if err != nil {
 		return err
