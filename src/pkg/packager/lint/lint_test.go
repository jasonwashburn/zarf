// SPDX-License-Identifier: Apache-2.0
// SPDX-FileCopyrightText: 2021-Present The Zarf Authors

// Package lint contains functions for verifying zarf yaml files are valid
package lint

import (
	"context"
	"errors"
	"os"
	"testing"

	"github.com/defenseunicorns/zarf/src/pkg/variables"
	"github.com/defenseunicorns/zarf/src/types"
	goyaml "github.com/goccy/go-yaml"
	"github.com/stretchr/testify/require"
)

<<<<<<< HEAD
// When we want to test the absence of a field we can't do it through a struct
// since non pointer fields will be auto initialized
const badZarfPackage = `
=======
func TestZarfSchema(t *testing.T) {
	t.Parallel()
	zarfSchema, err := os.ReadFile("../../../../zarf.schema.json")
	require.NoError(t, err)

	tests := []struct {
		name                  string
		pkg                   types.ZarfPackage
		expectedSchemaStrings []string
	}{
		{
			name: "valid package",
			pkg: types.ZarfPackage{
				Kind: types.ZarfInitConfig,
				Metadata: types.ZarfMetadata{
					Name: "valid-name",
				},
				Components: []types.ZarfComponent{
					{
						Name: "valid-comp",
					},
				},
			},
			expectedSchemaStrings: nil,
		},
		{
			name: "no comp or kind",
			pkg: types.ZarfPackage{
				Metadata: types.ZarfMetadata{
					Name: "no-comp-or-kind",
				},
				Components: []types.ZarfComponent{},
			},
			expectedSchemaStrings: []string{
				"kind: kind must be one of the following: \"ZarfInitConfig\", \"ZarfPackageConfig\"",
				"components: Array must have at least 1 items",
			},
		},
		{
			name: "invalid package",
			pkg: types.ZarfPackage{
				Kind: types.ZarfInitConfig,
				Metadata: types.ZarfMetadata{
					Name: "-invalid-name",
				},
				Components: []types.ZarfComponent{
					{
						Name: "invalid-name",
						Only: types.ZarfComponentOnlyTarget{
							LocalOS: "unsupportedOS",
						},
						Import: types.ZarfComponentImport{
							Path: fmt.Sprintf("start%send", types.ZarfPackageTemplatePrefix),
							URL:  fmt.Sprintf("oci://start%send", types.ZarfPackageTemplatePrefix),
						},
					},
					{
						Name: "actions",
						Actions: types.ZarfComponentActions{
							OnCreate: types.ZarfComponentActionSet{
								Before: []types.ZarfComponentAction{
									{
										Cmd:          "echo 'invalid setVariable'",
										SetVariables: []variables.Variable{{Name: "not_uppercase"}},
									},
								},
							},
							OnRemove: types.ZarfComponentActionSet{
								OnSuccess: []types.ZarfComponentAction{
									{
										Cmd:          "echo 'invalid setVariable'",
										SetVariables: []variables.Variable{{Name: "not_uppercase"}},
									},
								},
							},
						},
					},
				},
				Variables: []variables.InteractiveVariable{
					{
						Variable: variables.Variable{Name: "not_uppercase"},
					},
				},
				Constants: []variables.Constant{
					{
						Name: "not_uppercase",
					},
				},
			},
			expectedSchemaStrings: []string{
				"metadata.name: Does not match pattern '^[a-z0-9][a-z0-9\\-]*$'",
				"variables.0.name: Does not match pattern '^[A-Z0-9_]+$'",
				"constants.0.name: Does not match pattern '^[A-Z0-9_]+$'",
				"components.0.only.localOS: components.0.only.localOS must be one of the following: \"linux\", \"darwin\", \"windows\"",
				"components.1.actions.onCreate.before.0.setVariables.0.name: Does not match pattern '^[A-Z0-9_]+$'",
				"components.1.actions.onRemove.onSuccess.0.setVariables.0.name: Does not match pattern '^[A-Z0-9_]+$'",
				"components.0.import.path: Must not validate the schema (not)",
				"components.0.import.url: Must not validate the schema (not)",
			},
		},
	}
	for _, tt := range tests {
		tt := tt
		t.Run(tt.name, func(t *testing.T) {
			t.Parallel()
			findings, err := runSchema(zarfSchema, tt.pkg)
			require.NoError(t, err)
			var schemaStrings []string
			for _, schemaErr := range findings {
				schemaStrings = append(schemaStrings, schemaErr.String())
			}
			require.ElementsMatch(t, tt.expectedSchemaStrings, schemaStrings)
		})
	}

	t.Run("validate schema fail with errors not possible from object", func(t *testing.T) {
		t.Parallel()
		// When we want to test the absence of a field, an incorrect type, or an extra field
		// we can't do it through a struct since non pointer fields will have a zero value of their type
		const badZarfPackage = `
>>>>>>> 57c6e867
kind: ZarfInitConfig
extraField: whatever
metadata:
  name: invalid
  description: Testing bad yaml

components:
- name: import-test
  import:
    path: 123123
  charts:
  - noWait: true
  manifests:
  - namespace: no-name-for-manifest
`
<<<<<<< HEAD

func readAndUnmarshalYaml[T interface{}](t *testing.T, yamlString string) T {
	t.Helper()
	var unmarshalledYaml T
	err := goyaml.Unmarshal([]byte(yamlString), &unmarshalledYaml)
	if err != nil {
		t.Errorf("error unmarshalling yaml: %v", err)
	}
	return unmarshalledYaml
}

func TestValidateSchema(t *testing.T) {
	t.Parallel()
	getZarfSchema := func(t *testing.T) []byte {
		t.Helper()
		file, err := os.ReadFile("../../../../zarf.schema.json")
		if err != nil {
			t.Errorf("error reading file: %v", err)
=======
		var unmarshalledYaml interface{}
		err := goyaml.Unmarshal([]byte(badZarfPackage), &unmarshalledYaml)
		require.NoError(t, err)
		schemaErrs, err := runSchema(zarfSchema, unmarshalledYaml)
		require.NoError(t, err)
		var schemaStrings []string
		for _, schemaErr := range schemaErrs {
			schemaStrings = append(schemaStrings, schemaErr.String())
		}
		expectedSchemaStrings := []string{
			"(root): Additional property extraField is not allowed",
			"components.0.import.path: Invalid type. Expected: string, given: integer",
			"components.0.charts.0: name is required",
			"components.0.manifests.0: name is required",
>>>>>>> 57c6e867
		}

<<<<<<< HEAD
	tests := []struct {
		name                  string
		pkg                   types.ZarfPackage
		expectedSchemaStrings []string
	}{
		{
			name: "valid package",
			pkg: types.ZarfPackage{
				Kind: types.ZarfInitConfig,
				Metadata: types.ZarfMetadata{
					Name: "valid-name",
				},
				Components: []types.ZarfComponent{
					{
						Name: "valid-comp",
					},
				},
			},
			expectedSchemaStrings: nil,
		},
		{
			name: "no comp or kind",
			pkg: types.ZarfPackage{
				Metadata: types.ZarfMetadata{
					Name: "no-comp-or-kind",
				},
				Components: []types.ZarfComponent{},
			},
			expectedSchemaStrings: []string{
				"kind: kind must be one of the following: \"ZarfInitConfig\", \"ZarfPackageConfig\"",
				"components: Array must have at least 1 items",
			},
		},
		{
			name: "invalid package",
			pkg: types.ZarfPackage{
				Kind: types.ZarfInitConfig,
				Metadata: types.ZarfMetadata{
					Name: "-invalid-name",
				},
				Components: []types.ZarfComponent{
					{
						Name: "invalid-name",
						Only: types.ZarfComponentOnlyTarget{
							LocalOS: "unsupportedOS",
						},
					},
					{
						Name: "actions",
						Actions: types.ZarfComponentActions{
							OnCreate: types.ZarfComponentActionSet{
								Before: []types.ZarfComponentAction{
									{
										Cmd:          "echo 'invalid setVariable'",
										SetVariables: []variables.Variable{{Name: "not_uppercase"}},
									},
								},
							},
							OnRemove: types.ZarfComponentActionSet{
								OnSuccess: []types.ZarfComponentAction{
									{
										Cmd:          "echo 'invalid setVariable'",
										SetVariables: []variables.Variable{{Name: "not_uppercase"}},
									},
								},
							},
						},
					},
				},
				Variables: []variables.InteractiveVariable{
					{
						Variable: variables.Variable{Name: "not_uppercase"},
					},
				},
				Constants: []variables.Constant{
					{
						Name: "not_uppercase",
					},
				},
			},
			expectedSchemaStrings: []string{
				"metadata.name: Does not match pattern '^[a-z0-9][a-z0-9\\-]*$'",
				"variables.0.name: Does not match pattern '^[A-Z0-9_]+$'",
				"constants.0.name: Does not match pattern '^[A-Z0-9_]+$'",
				"components.0.only.localOS: components.0.only.localOS must be one of the following: \"linux\", \"darwin\", \"windows\"",
				"components.1.actions.onCreate.before.0.setVariables.0.name: Does not match pattern '^[A-Z0-9_]+$'",
				"components.1.actions.onRemove.onSuccess.0.setVariables.0.name: Does not match pattern '^[A-Z0-9_]+$'",
			},
		},
	}
	for _, tc := range tests {
		tt := tc
		t.Run(tt.name, func(t *testing.T) {
			t.Parallel()
			schemaErrs, err := runSchema(getZarfSchema(t), tt.pkg)
			require.NoError(t, err)
			var schemaStrings []string
			for _, schemaErr := range schemaErrs {
				schemaStrings = append(schemaStrings, schemaErr.String())
			}
			require.ElementsMatch(t, tt.expectedSchemaStrings, schemaStrings)
		})
	}

	t.Run("validate schema fail with errors not possible from object", func(t *testing.T) {
		t.Parallel()
		unmarshalledYaml := readAndUnmarshalYaml[interface{}](t, badZarfPackage)
		schemaErrs, err := runSchema(getZarfSchema(t), unmarshalledYaml)
		require.NoError(t, err)
		var schemaStrings []string
		for _, schemaErr := range schemaErrs {
			schemaStrings = append(schemaStrings, schemaErr.String())
		}
		expectedSchemaStrings := []string{
			"components.0.import.path: Invalid type. Expected: string, given: integer",
			"components.0.charts.0: name is required",
			"components.0.manifests.0: name is required",
		}

		require.ElementsMatch(t, expectedSchemaStrings, schemaStrings)
	})
}

func TestValidateComponent(t *testing.T) {
	t.Parallel()
	t.Run("Path template in component import failure", func(t *testing.T) {
		t.Parallel()
		pathVar := "###ZARF_PKG_TMPL_PATH###"
		pathComponent := types.ZarfComponent{Import: types.ZarfComponentImport{Path: pathVar}}
		pkgErrs := checkForVarInComponentImport(pathComponent, 0)
		require.Equal(t, pathVar, pkgErrs[0].Item)
=======
		require.ElementsMatch(t, expectedSchemaStrings, schemaStrings)
	})

	t.Run("test schema findings is created as expected", func(t *testing.T) {
		t.Parallel()
		findings, err := validateSchema(zarfSchema, types.ZarfPackage{
			Kind: types.ZarfInitConfig,
			Metadata: types.ZarfMetadata{
				Name: "invalid",
			},
		})
		require.NoError(t, err)
		expected := []types.PackageFinding{
			{
				Description: "Invalid type. Expected: array, given: null",
				Severity:    types.SevErr,
				YqPath:      ".components",
			},
		}
		require.ElementsMatch(t, expected, findings)
>>>>>>> 57c6e867
	})
}

<<<<<<< HEAD
	t.Run("OCI template in component import failure", func(t *testing.T) {
		t.Parallel()
		ociPathVar := "oci://###ZARF_PKG_TMPL_PATH###"
		URLComponent := types.ZarfComponent{Import: types.ZarfComponentImport{URL: ociPathVar}}
		pkgErrs := checkForVarInComponentImport(URLComponent, 0)
		require.Equal(t, ociPathVar, pkgErrs[0].Item)
	})
=======
func TestValidateComponent(t *testing.T) {
	t.Parallel()
>>>>>>> 57c6e867

	t.Run("Unpinnned repo warning", func(t *testing.T) {
		t.Parallel()
		unpinnedRepo := "https://github.com/defenseunicorns/zarf-public-test.git"
		component := types.ZarfComponent{Repos: []string{
			unpinnedRepo,
			"https://dev.azure.com/defenseunicorns/zarf-public-test/_git/zarf-public-test@v0.0.1",
		}}
<<<<<<< HEAD
		pkgErrs := checkForUnpinnedRepos(component, 0)
		require.Equal(t, unpinnedRepo, pkgErrs[0].Item)
		require.Len(t, pkgErrs, 1)
=======
		findings := checkForUnpinnedRepos(component, 0)
		expected := []types.PackageFinding{
			{
				Item:        unpinnedRepo,
				Description: "Unpinned repository",
				Severity:    types.SevWarn,
				YqPath:      ".components.[0].repos.[0]",
			},
		}
		require.Equal(t, expected, findings)
>>>>>>> 57c6e867
	})

	t.Run("Unpinnned image warning", func(t *testing.T) {
		t.Parallel()
		unpinnedImage := "registry.com:9001/whatever/image:1.0.0"
		badImage := "badimage:badimage@@sha256:3fbc632167424a6d997e74f5"
		component := types.ZarfComponent{Images: []string{
			unpinnedImage,
			"busybox:latest@sha256:3fbc632167424a6d997e74f52b878d7cc478225cffac6bc977eedfe51c7f4e79",
			badImage,
		}}
<<<<<<< HEAD
		pkgErrs := checkForUnpinnedImages(component, 0)
		require.Equal(t, unpinnedImage, pkgErrs[0].Item)
		require.Equal(t, badImage, pkgErrs[1].Item)
		require.Len(t, pkgErrs, 2)
=======
		findings := checkForUnpinnedImages(component, 0)
		expected := []types.PackageFinding{
			{
				Item:        unpinnedImage,
				Description: "Image not pinned with digest",
				Severity:    types.SevWarn,
				YqPath:      ".components.[0].images.[0]",
			},
			{
				Item:        badImage,
				Description: "Failed to parse image reference",
				Severity:    types.SevWarn,
				YqPath:      ".components.[0].images.[2]",
			},
		}
		require.Equal(t, expected, findings)
>>>>>>> 57c6e867
	})

	t.Run("Unpinnned file warning", func(t *testing.T) {
		t.Parallel()
		fileURL := "http://example.com/file.zip"
		localFile := "local.txt"
		zarfFiles := []types.ZarfFile{
			{
				Source: fileURL,
			},
			{
				Source: localFile,
			},
			{
				Source: fileURL,
				Shasum: "fake-shasum",
			},
		}
		component := types.ZarfComponent{Files: zarfFiles}
<<<<<<< HEAD
		pkgErrs := checkForUnpinnedFiles(component, 0)
		require.Equal(t, fileURL, pkgErrs[0].Item)
		require.Len(t, pkgErrs, 1)
=======
		findings := checkForUnpinnedFiles(component, 0)
		expectedErr := []types.PackageFinding{
			{
				Item:        fileURL,
				Description: "No shasum for remote file",
				Severity:    types.SevWarn,
				YqPath:      ".components.[0].files.[0]",
			},
		}
		require.Equal(t, expectedErr, findings)
		require.Len(t, findings, 1)
>>>>>>> 57c6e867
	})

	t.Run("Wrap standalone numbers in bracket", func(t *testing.T) {
		t.Parallel()
		input := "components12.12.import.path"
		expected := ".components12.[12].import.path"
		actual := makeFieldPathYqCompat(input)
		require.Equal(t, expected, actual)
	})

	t.Run("root doesn't change", func(t *testing.T) {
		t.Parallel()
		input := "(root)"
		actual := makeFieldPathYqCompat(input)
		require.Equal(t, input, actual)
	})

	t.Run("Test composable components with bad path", func(t *testing.T) {
		t.Parallel()
		zarfPackage := types.ZarfPackage{
			Components: []types.ZarfComponent{
				{
					Import: types.ZarfComponentImport{Path: "bad-path"},
				},
			},
			Metadata: types.ZarfMetadata{Name: "test-zarf-package"},
		}

		createOpts := types.ZarfCreateOptions{Flavor: "", BaseDir: "."}
		_, err := lintComponents(context.Background(), zarfPackage, createOpts)
		require.Error(t, err)
	})

	t.Run("isImagePinned", func(t *testing.T) {
		t.Parallel()
		tests := []struct {
			input    string
			expected bool
			err      error
		}{
			{
				input:    "registry.com:8080/defenseunicorns/whatever",
				expected: false,
				err:      nil,
			},
			{
				input:    "ghcr.io/defenseunicorns/pepr/controller:v0.15.0",
				expected: false,
				err:      nil,
			},
			{
				input:    "busybox:latest@sha256:3fbc632167424a6d997e74f52b878d7cc478225cffac6bc977eedfe51c7f4e79",
				expected: true,
				err:      nil,
			},
			{
				input:    "busybox:bad/image",
				expected: false,
				err:      errors.New("invalid reference format"),
			},
			{
				input:    "busybox:###ZARF_PKG_TMPL_BUSYBOX_IMAGE###",
				expected: true,
				err:      nil,
			},
		}
		for _, tc := range tests {
			t.Run(tc.input, func(t *testing.T) {
				actual, err := isPinnedImage(tc.input)
				if err != nil {
					require.EqualError(t, err, tc.err.Error())
				}
				require.Equal(t, tc.expected, actual)
			})
		}
	})
}<|MERGE_RESOLUTION|>--- conflicted
+++ resolved
@@ -7,6 +7,7 @@
 import (
 	"context"
 	"errors"
+	"fmt"
 	"os"
 	"testing"
 
@@ -16,11 +17,6 @@
 	"github.com/stretchr/testify/require"
 )
 
-<<<<<<< HEAD
-// When we want to test the absence of a field we can't do it through a struct
-// since non pointer fields will be auto initialized
-const badZarfPackage = `
-=======
 func TestZarfSchema(t *testing.T) {
 	t.Parallel()
 	zarfSchema, err := os.ReadFile("../../../../zarf.schema.json")
@@ -141,7 +137,6 @@
 		// When we want to test the absence of a field, an incorrect type, or an extra field
 		// we can't do it through a struct since non pointer fields will have a zero value of their type
 		const badZarfPackage = `
->>>>>>> 57c6e867
 kind: ZarfInitConfig
 extraField: whatever
 metadata:
@@ -157,26 +152,6 @@
   manifests:
   - namespace: no-name-for-manifest
 `
-<<<<<<< HEAD
-
-func readAndUnmarshalYaml[T interface{}](t *testing.T, yamlString string) T {
-	t.Helper()
-	var unmarshalledYaml T
-	err := goyaml.Unmarshal([]byte(yamlString), &unmarshalledYaml)
-	if err != nil {
-		t.Errorf("error unmarshalling yaml: %v", err)
-	}
-	return unmarshalledYaml
-}
-
-func TestValidateSchema(t *testing.T) {
-	t.Parallel()
-	getZarfSchema := func(t *testing.T) []byte {
-		t.Helper()
-		file, err := os.ReadFile("../../../../zarf.schema.json")
-		if err != nil {
-			t.Errorf("error reading file: %v", err)
-=======
 		var unmarshalledYaml interface{}
 		err := goyaml.Unmarshal([]byte(badZarfPackage), &unmarshalledYaml)
 		require.NoError(t, err)
@@ -191,142 +166,8 @@
 			"components.0.import.path: Invalid type. Expected: string, given: integer",
 			"components.0.charts.0: name is required",
 			"components.0.manifests.0: name is required",
->>>>>>> 57c6e867
-		}
-
-<<<<<<< HEAD
-	tests := []struct {
-		name                  string
-		pkg                   types.ZarfPackage
-		expectedSchemaStrings []string
-	}{
-		{
-			name: "valid package",
-			pkg: types.ZarfPackage{
-				Kind: types.ZarfInitConfig,
-				Metadata: types.ZarfMetadata{
-					Name: "valid-name",
-				},
-				Components: []types.ZarfComponent{
-					{
-						Name: "valid-comp",
-					},
-				},
-			},
-			expectedSchemaStrings: nil,
-		},
-		{
-			name: "no comp or kind",
-			pkg: types.ZarfPackage{
-				Metadata: types.ZarfMetadata{
-					Name: "no-comp-or-kind",
-				},
-				Components: []types.ZarfComponent{},
-			},
-			expectedSchemaStrings: []string{
-				"kind: kind must be one of the following: \"ZarfInitConfig\", \"ZarfPackageConfig\"",
-				"components: Array must have at least 1 items",
-			},
-		},
-		{
-			name: "invalid package",
-			pkg: types.ZarfPackage{
-				Kind: types.ZarfInitConfig,
-				Metadata: types.ZarfMetadata{
-					Name: "-invalid-name",
-				},
-				Components: []types.ZarfComponent{
-					{
-						Name: "invalid-name",
-						Only: types.ZarfComponentOnlyTarget{
-							LocalOS: "unsupportedOS",
-						},
-					},
-					{
-						Name: "actions",
-						Actions: types.ZarfComponentActions{
-							OnCreate: types.ZarfComponentActionSet{
-								Before: []types.ZarfComponentAction{
-									{
-										Cmd:          "echo 'invalid setVariable'",
-										SetVariables: []variables.Variable{{Name: "not_uppercase"}},
-									},
-								},
-							},
-							OnRemove: types.ZarfComponentActionSet{
-								OnSuccess: []types.ZarfComponentAction{
-									{
-										Cmd:          "echo 'invalid setVariable'",
-										SetVariables: []variables.Variable{{Name: "not_uppercase"}},
-									},
-								},
-							},
-						},
-					},
-				},
-				Variables: []variables.InteractiveVariable{
-					{
-						Variable: variables.Variable{Name: "not_uppercase"},
-					},
-				},
-				Constants: []variables.Constant{
-					{
-						Name: "not_uppercase",
-					},
-				},
-			},
-			expectedSchemaStrings: []string{
-				"metadata.name: Does not match pattern '^[a-z0-9][a-z0-9\\-]*$'",
-				"variables.0.name: Does not match pattern '^[A-Z0-9_]+$'",
-				"constants.0.name: Does not match pattern '^[A-Z0-9_]+$'",
-				"components.0.only.localOS: components.0.only.localOS must be one of the following: \"linux\", \"darwin\", \"windows\"",
-				"components.1.actions.onCreate.before.0.setVariables.0.name: Does not match pattern '^[A-Z0-9_]+$'",
-				"components.1.actions.onRemove.onSuccess.0.setVariables.0.name: Does not match pattern '^[A-Z0-9_]+$'",
-			},
-		},
-	}
-	for _, tc := range tests {
-		tt := tc
-		t.Run(tt.name, func(t *testing.T) {
-			t.Parallel()
-			schemaErrs, err := runSchema(getZarfSchema(t), tt.pkg)
-			require.NoError(t, err)
-			var schemaStrings []string
-			for _, schemaErr := range schemaErrs {
-				schemaStrings = append(schemaStrings, schemaErr.String())
-			}
-			require.ElementsMatch(t, tt.expectedSchemaStrings, schemaStrings)
-		})
-	}
-
-	t.Run("validate schema fail with errors not possible from object", func(t *testing.T) {
-		t.Parallel()
-		unmarshalledYaml := readAndUnmarshalYaml[interface{}](t, badZarfPackage)
-		schemaErrs, err := runSchema(getZarfSchema(t), unmarshalledYaml)
-		require.NoError(t, err)
-		var schemaStrings []string
-		for _, schemaErr := range schemaErrs {
-			schemaStrings = append(schemaStrings, schemaErr.String())
-		}
-		expectedSchemaStrings := []string{
-			"components.0.import.path: Invalid type. Expected: string, given: integer",
-			"components.0.charts.0: name is required",
-			"components.0.manifests.0: name is required",
-		}
-
-		require.ElementsMatch(t, expectedSchemaStrings, schemaStrings)
-	})
-}
-
-func TestValidateComponent(t *testing.T) {
-	t.Parallel()
-	t.Run("Path template in component import failure", func(t *testing.T) {
-		t.Parallel()
-		pathVar := "###ZARF_PKG_TMPL_PATH###"
-		pathComponent := types.ZarfComponent{Import: types.ZarfComponentImport{Path: pathVar}}
-		pkgErrs := checkForVarInComponentImport(pathComponent, 0)
-		require.Equal(t, pathVar, pkgErrs[0].Item)
-=======
+		}
+
 		require.ElementsMatch(t, expectedSchemaStrings, schemaStrings)
 	})
 
@@ -347,22 +188,11 @@
 			},
 		}
 		require.ElementsMatch(t, expected, findings)
->>>>>>> 57c6e867
 	})
 }
 
-<<<<<<< HEAD
-	t.Run("OCI template in component import failure", func(t *testing.T) {
-		t.Parallel()
-		ociPathVar := "oci://###ZARF_PKG_TMPL_PATH###"
-		URLComponent := types.ZarfComponent{Import: types.ZarfComponentImport{URL: ociPathVar}}
-		pkgErrs := checkForVarInComponentImport(URLComponent, 0)
-		require.Equal(t, ociPathVar, pkgErrs[0].Item)
-	})
-=======
 func TestValidateComponent(t *testing.T) {
 	t.Parallel()
->>>>>>> 57c6e867
 
 	t.Run("Unpinnned repo warning", func(t *testing.T) {
 		t.Parallel()
@@ -371,11 +201,6 @@
 			unpinnedRepo,
 			"https://dev.azure.com/defenseunicorns/zarf-public-test/_git/zarf-public-test@v0.0.1",
 		}}
-<<<<<<< HEAD
-		pkgErrs := checkForUnpinnedRepos(component, 0)
-		require.Equal(t, unpinnedRepo, pkgErrs[0].Item)
-		require.Len(t, pkgErrs, 1)
-=======
 		findings := checkForUnpinnedRepos(component, 0)
 		expected := []types.PackageFinding{
 			{
@@ -386,7 +211,6 @@
 			},
 		}
 		require.Equal(t, expected, findings)
->>>>>>> 57c6e867
 	})
 
 	t.Run("Unpinnned image warning", func(t *testing.T) {
@@ -398,12 +222,6 @@
 			"busybox:latest@sha256:3fbc632167424a6d997e74f52b878d7cc478225cffac6bc977eedfe51c7f4e79",
 			badImage,
 		}}
-<<<<<<< HEAD
-		pkgErrs := checkForUnpinnedImages(component, 0)
-		require.Equal(t, unpinnedImage, pkgErrs[0].Item)
-		require.Equal(t, badImage, pkgErrs[1].Item)
-		require.Len(t, pkgErrs, 2)
-=======
 		findings := checkForUnpinnedImages(component, 0)
 		expected := []types.PackageFinding{
 			{
@@ -420,7 +238,6 @@
 			},
 		}
 		require.Equal(t, expected, findings)
->>>>>>> 57c6e867
 	})
 
 	t.Run("Unpinnned file warning", func(t *testing.T) {
@@ -440,11 +257,6 @@
 			},
 		}
 		component := types.ZarfComponent{Files: zarfFiles}
-<<<<<<< HEAD
-		pkgErrs := checkForUnpinnedFiles(component, 0)
-		require.Equal(t, fileURL, pkgErrs[0].Item)
-		require.Len(t, pkgErrs, 1)
-=======
 		findings := checkForUnpinnedFiles(component, 0)
 		expectedErr := []types.PackageFinding{
 			{
@@ -456,7 +268,6 @@
 		}
 		require.Equal(t, expectedErr, findings)
 		require.Len(t, findings, 1)
->>>>>>> 57c6e867
 	})
 
 	t.Run("Wrap standalone numbers in bracket", func(t *testing.T) {
