// SPDX-License-Identifier: Apache-2.0
// SPDX-FileCopyrightText: 2021-Present The Zarf Authors

// Package cluster contains Zarf-specific cluster management functions.
package cluster

import (
	"fmt"
	"os"
	"path/filepath"
	"strconv"
	"strings"
	"sync"

	"github.com/defenseunicorns/zarf/src/config"
	"github.com/defenseunicorns/zarf/src/pkg/k8s"
	"github.com/defenseunicorns/zarf/src/pkg/layout"
	"github.com/defenseunicorns/zarf/src/pkg/message"
	"github.com/defenseunicorns/zarf/src/pkg/utils"
	"github.com/defenseunicorns/zarf/src/pkg/utils/exec"
	"github.com/defenseunicorns/zarf/src/pkg/utils/helpers"
	"github.com/defenseunicorns/zarf/src/types"
	corev1 "k8s.io/api/core/v1"
)

// HandleDataInjection waits for the target pod(s) to come up and inject the data into them
// todo:  this currently requires kubectl but we should have enough k8s work to make this native now.
func (c *Cluster) HandleDataInjection(wg *sync.WaitGroup, data types.ZarfDataInjection, componentPath *layout.ComponentPaths, dataIdx int) {
	defer wg.Done()

	injectionCompletionMarker := filepath.Join(componentPath.DataInjections, config.GetDataInjectionMarker())
<<<<<<< HEAD
	if err := helpers.WriteFile(injectionCompletionMarker, []byte("🦄")); err != nil {
=======
	if err := os.WriteFile(injectionCompletionMarker, []byte("🦄"), helpers.ReadWriteUser); err != nil {
>>>>>>> 21ccaaa2
		message.WarnErrf(err, "Unable to create the data injection completion marker")
		return
	}

	tarCompressFlag := ""
	if data.Compress {
		tarCompressFlag = "-z"
	}

	// Pod filter to ensure we only use the current deployment's pods
	podFilterByInitContainer := func(pod corev1.Pod) bool {
		// Look everywhere in the pod for a matching data injection marker
		return strings.Contains(message.JSONValue(pod), config.GetDataInjectionMarker())
	}

	// Get the OS shell to execute commands in
	shell, shellArgs := exec.GetOSShell(exec.ExecShell{Windows: "cmd"})

	if _, _, err := exec.Cmd(shell, append(shellArgs, "tar --version")...); err != nil {
		message.WarnErr(err, "Unable to execute tar on this system.  Please ensure it is installed and on your $PATH.")
		return
	}

iterator:
	// The eternal loop because some data injections can take a very long time
	for {
		message.Debugf("Attempting to inject data into %s", data.Target)
		source := filepath.Join(componentPath.DataInjections, filepath.Base(data.Target.Path))
		if helpers.InvalidPath(source) {
			// The path is likely invalid because of how we compose OCI components, add an index suffix to the filename
			source = filepath.Join(componentPath.DataInjections, strconv.Itoa(dataIdx), filepath.Base(data.Target.Path))
			if helpers.InvalidPath(source) {
				message.Warnf("Unable to find the data injection source path %s", source)
				return
			}
		}

		target := k8s.PodLookup{
			Namespace: data.Target.Namespace,
			Selector:  data.Target.Selector,
			Container: data.Target.Container,
		}

		// Wait until the pod we are injecting data into becomes available
		pods := c.WaitForPodsAndContainers(target, podFilterByInitContainer)
		if len(pods) < 1 {
			continue
		}

		// Inject into all the pods
		for _, pod := range pods {
			// Try to use the embedded kubectl if we can
			zarfCommand, err := utils.GetFinalExecutableCommand()
			kubectlBinPath := "kubectl"
			if err != nil {
				message.Warnf("Unable to get the zarf executable path, falling back to host kubectl: %s", err)
			} else {
				kubectlBinPath = fmt.Sprintf("%s tools kubectl", zarfCommand)
			}
			kubectlCmd := fmt.Sprintf("%s exec -i -n %s %s -c %s ", kubectlBinPath, data.Target.Namespace, pod.Name, data.Target.Container)

			// Note that each command flag is separated to provide the widest cross-platform tar support
			tarCmd := fmt.Sprintf("tar -c %s -f -", tarCompressFlag)
			untarCmd := fmt.Sprintf("tar -x %s -v -f - -C %s", tarCompressFlag, data.Target.Path)

			// Must create the target directory before trying to change to it for untar
			mkdirCmd := fmt.Sprintf("%s -- mkdir -p %s", kubectlCmd, data.Target.Path)
			if err := exec.CmdWithPrint(shell, append(shellArgs, mkdirCmd)...); err != nil {
				message.Warnf("Unable to create the data injection target directory %s in pod %s", data.Target.Path, pod.Name)
				continue iterator
			}

			cpPodCmd := fmt.Sprintf("%s -C %s . | %s -- %s",
				tarCmd,
				source,
				kubectlCmd,
				untarCmd,
			)

			// Do the actual data injection
			if err := exec.CmdWithPrint(shell, append(shellArgs, cpPodCmd)...); err != nil {
				message.Warnf("Error copying data into the pod %#v: %#v\n", pod.Name, err)
				continue iterator
			}

			// Leave a marker in the target container for pods to track the sync action
			cpPodCmd = fmt.Sprintf("%s -C %s %s | %s -- %s",
				tarCmd,
				componentPath.DataInjections,
				config.GetDataInjectionMarker(),
				kubectlCmd,
				untarCmd,
			)

			if err := exec.CmdWithPrint(shell, append(shellArgs, cpPodCmd)...); err != nil {
				message.Warnf("Error saving the zarf sync completion file after injection into pod %#v\n", pod.Name)
				continue iterator
			}
		}

		// Do not look for a specific container after injection in case they are running an init container
		podOnlyTarget := k8s.PodLookup{
			Namespace: data.Target.Namespace,
			Selector:  data.Target.Selector,
		}

		// Block one final time to make sure at least one pod has come up and injected the data
		// Using only the pod as the final selector because we don't know what the container name will be
		// Still using the init container filter to make sure we have the right running pod
		_ = c.WaitForPodsAndContainers(podOnlyTarget, podFilterByInitContainer)

		// Cleanup now to reduce disk pressure
		_ = os.RemoveAll(source)

		// Return to stop the loop
		return
	}
}<|MERGE_RESOLUTION|>--- conflicted
+++ resolved
@@ -29,11 +29,8 @@
 	defer wg.Done()
 
 	injectionCompletionMarker := filepath.Join(componentPath.DataInjections, config.GetDataInjectionMarker())
-<<<<<<< HEAD
-	if err := helpers.WriteFile(injectionCompletionMarker, []byte("🦄")); err != nil {
-=======
+
 	if err := os.WriteFile(injectionCompletionMarker, []byte("🦄"), helpers.ReadWriteUser); err != nil {
->>>>>>> 21ccaaa2
 		message.WarnErrf(err, "Unable to create the data injection completion marker")
 		return
 	}
