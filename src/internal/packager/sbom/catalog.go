--- conflicted
+++ resolved
@@ -60,11 +60,7 @@
 	defer builder.spinner.Stop()
 
 	// Ensure the sbom directory exists
-<<<<<<< HEAD
-	_ = helpers.CreateDirectory(builder.outputDir, 0700)
-=======
-	_ = utils.CreateDirectory(builder.outputDir, helpers.ReadWriteExecuteUser)
->>>>>>> 21ccaaa2
+	_ = helpers.CreateDirectory(builder.outputDir, helpers.ReadWriteExecuteUser)
 
 	// Generate a list of images and files for the sbom viewer
 	json, err := builder.generateJSONList(componentSBOMs, imageList)
@@ -156,11 +152,7 @@
 	imageCachePath := filepath.Join(b.cachePath, layout.ImagesDir)
 
 	// Ensure the image cache directory exists.
-<<<<<<< HEAD
-	if err := helpers.CreateDirectory(imageCachePath, 0700); err != nil {
-=======
-	if err := utils.CreateDirectory(imageCachePath, helpers.ReadWriteExecuteUser); err != nil {
->>>>>>> 21ccaaa2
+	if err := helpers.CreateDirectory(imageCachePath, helpers.ReadWriteExecuteUser); err != nil {
 		return nil, err
 	}
 
