--- conflicted
+++ resolved
@@ -40,9 +40,5 @@
 		return fmt.Errorf("problem converting kustomization to yaml: %w", err)
 	}
 
-<<<<<<< HEAD
-	return helpers.WriteFile(destination, yaml)
-=======
 	return os.WriteFile(destination, yaml, helpers.ReadWriteUser)
->>>>>>> 21ccaaa2
 }